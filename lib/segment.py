import numpy as np
import multiprocessing as mp
from math import pi, sin
from ctypes import c_uint16
# from .card import SAMP_FREQ
import random
import h5py
import easygui


### Constants ###
SAMP_VAL_MAX = (2 ** 15 - 1)  # Maximum digital value of sample ~~ signed 16 bits
SAMP_FREQ_MAX = 1250E6  # Maximum Sampling Frequency
CPU_MAX = mp.cpu_count()

### Parameter ###
<<<<<<< HEAD
DATA_MAX = int(16E5)  # Maximum number of samples to hold in array at once
=======
DATA_MAX = int(16E4)  # Maximum number of samples to hold in array at once
>>>>>>> cbc5dddd
SAMP_FREQ = 1000E6

######### Wave Class #########
class Wave:
    """
        MEMBER VARIABLES:
            + Frequency - (Hertz)
            + Magnitude - Relative Magnitude between [0 - 1] inclusive
            + Phase ----- (Radians)
    """
    def __init__(self, freq, mag=1, phase=0):
        ## Validate ##
        assert freq > 0, ("Invalid Frequency: %d, must be positive" % freq)
        assert 0 <= mag <= 1, ("Invalid magnitude: %d, must be within interval [0,1]" % mag)
        ## Initialize ##
        self.Frequency = int(freq)
        self.Magnitude = mag
        self.Phase = phase

    def __lt__(self, other):
        return self.Frequency < other.Frequency


######### Segment Class #########
class Segment(mp.Process):
    """
        MEMBER VARIABLES:
            + Waves -------- List of Wave objects which compose the Segment. Sorted in Ascending Frequency.
            + Resolution --- (Hertz) The target resolution to aim for. In other words, sets the sample time (N / Fsamp)
                             and thus the 'wavelength' of the buffer (wavelength that completely fills the buffer).
                             Any multiple of the resolution will be periodic in the memory buffer.
            + SampleLength - Calculated during Buffer Setup; The length of the Segment in Samples.
            + Buffer ------- Storage location for calculated Wave.
            + Latest ------- Boolean indicating if the Buffer is the correct computation (E.g. correct Magnitude/Phase)

        USER METHODS:
            + add_wave(w) --------- Add the wave object 'w' to the segment, given it's not a duplicate frequency.
            + remove_frequency(f) - Remove the wave object with frequency 'f'.
            + plot() -------------- Plots the segment via matplotlib. Computes first if necessary.
            + randomize() --------- Randomizes the phases for each composing frequency of the Segment.
        PRIVATE METHODS:
            + _compute() - Computes the segment and stores into Buffer.
            + __str__() --- Defines behavior for --> print(*Segment Object*)
    """
    def __init__(self, n, waves, targets, sample_length):
        """
            Multiple constructors in one.
            INPUTS:
                freqs ------ A list of frequency values, from which wave objects are automatically created.
                waves ------ Alternative to above, a list of pre-constructed wave objects could be passed.
            == OPTIONAL ==
                resolution ---- Either way, this determines the...resolution...and thus the sample length.
                sample_length - Overrides the resolution parameter.
        """
        mp.Process.__init__(self)
        self.SampleLength = sample_length
        self.Portion = n
        self.Waves = waves
        self.Targets = targets
        buf_length = min(DATA_MAX, int(sample_length - n*DATA_MAX))
        self.Buffer = np.zeros(buf_length, dtype='int16')

    def run(self):
        temp_buffer = np.zeros(len(self.Buffer), dtype=float)
        normalization = sum([w.Magnitude for w in self.Waves])

        for w, t in zip(self.Waves, self.Targets):
            f = w.Frequency
            phi = w.Phase
            mag = w.Magnitude

            fn = f / SAMP_FREQ  # Cycles/Sample
            df = (t - f) / SAMP_FREQ if t else 0

            ## Compute the Wave ##
            for i in range(len(self.Buffer)):
                n = i + DATA_MAX*self.Portion
                dfn = df*n / self.SampleLength if t else 0
                temp_buffer[i] += mag*sin(2*pi*n*(fn + dfn) + phi)

        ## Normalize the Buffer ##
<<<<<<< HEAD
        for i in range(len(self.Buffer)):
=======
        for i in range(DATA_MAX):
>>>>>>> cbc5dddd
            self.Buffer[i] = c_uint16(int(SAMP_VAL_MAX * (temp_buffer[i] / normalization))).value


######### Waveform Class #########
class Waveform:
    """
        MEMBER VARIABLES:
            + Waves -------- List of Wave objects which compose the Segment. Sorted in Ascending Frequency.
            + Resolution --- (Hertz) The target resolution to aim for. In other words, sets the sample time (N / Fsamp)
                             and thus the 'wavelength' of the buffer (wavelength that completely fills the buffer).
                             Any multiple of the resolution will be periodic in the memory buffer.
            + SampleLength - Calculated during Buffer Setup; The length of the Segment in Samples.
            + Buffer ------- Storage location for calculated Wave.
            + Latest ------- Boolean indicating if the Buffer is the correct computation (E.g. correct Magnitude/Phase)

        USER METHODS:
            + add_wave(w) --------- Add the wave object 'w' to the segment, given it's not a duplicate frequency.
            + remove_frequency(f) - Remove the wave object with frequency 'f'.
            + plot() -------------- Plots the segment via matplotlib. Computes first if necessary.
            + randomize() --------- Randomizes the phases for each composing frequency of the Segment.
        PRIVATE METHODS:
            + _compute() - Computes the segment and stores into Buffer.
            + __str__() --- Defines behavior for --> print(*Segment Object*)
    """
    def __init__(self, freqs, resolution=1E6, sample_length=None, filename=None, targets=None):
        """
            Multiple constructors in one.
            INPUTS:
                freqs ------ A list of frequency values, from which wave objects are automatically created.
                waves ------ Alternative to above, a list of pre-constructed wave objects could be passed.
            == OPTIONAL ==
                resolution ---- Either way, this determines the...resolution...and thus the sample length.
                sample_length - Overrides the resolution parameter.
        """
        ## Validate & Sort ##
        freqs.sort()

        if sample_length is not None:
            target_sample_length = int(sample_length)
            resolution = SAMP_FREQ / target_sample_length
        else:
            assert resolution < SAMP_FREQ / 2, ("Invalid Resolution, has to be below Nyquist: %d" % (SAMP_FREQ / 2))
            target_sample_length = int(SAMP_FREQ / resolution)

        assert freqs[-1] >= resolution, ("Frequency %d is smaller than Resolution %d." % (freqs[-1], resolution))
        assert freqs[0] < SAMP_FREQ_MAX / 2, ("Frequency %d must below Nyquist: %d" % (freqs[0], SAMP_FREQ / 2))

        ## Initialize ##
        self.Waves        = [Wave(f) for f in freqs]
        self.SampleLength = (target_sample_length - target_sample_length % 32)
        self.Targets      = np.zeros(len(freqs), dtype='i8') if targets is None else np.array(targets, dtype='i8')
        self.Latest       = False
        self.Filename     = filename
        self.Filed        = False

    def compute_and_save(self):
        """ Computes the superposition of frequencies
            and stores it to an .h5py file.

        """
        ## Checks if Redundant ##
        if self.Latest:
            return

        ## Check for File duplicate ##
        if self.Filename is None:
            self.Filename = easygui.enterbox("Enter a filename:", "Input", None)
        while not self.Filed:
            if self.Filename is None:
                exit(-1)
            try:
                F = h5py.File(self.Filename, 'r')
                if easygui.boolbox("Overwrite existing file?"):
                    F.close()
                    break
                self.Filename = easygui.enterbox("Enter a filename or blank to abort:", "Input")
            except OSError:
                break

        ## Open h5py File ##
        F = h5py.File(self.Filename, "w")
        F.create_dataset('frequencies', data=np.array([w.Frequency for w in self.Waves]))
        F.create_dataset('targets', data=np.array(self.Targets))
        F.create_dataset('magnitudes', data=np.array([w.Magnitude for w in self.Waves]))
        F.create_dataset('phases', data=np.array([w.Phase for w in self.Waves]))
        dset = F.create_dataset('data', shape=(self.SampleLength,), dtype='uint16')

        ## Setup Parallel Processing ##
        procs = []
<<<<<<< HEAD
        N = int(self.SampleLength//(DATA_MAX + 1)) + 1
        print("N: ", N)
        n = 0
        while n != N:
            for _ in range(CPU_MAX):
                print("Running N=", n)
                p = Segment(n, self.Waves, self.Targets, self.SampleLength)
=======
        N = int(self.SampleLength//(DATA_MAX+1)) + 1
        print("N: ", N)
        while True:
            for _ in range(CPU_MAX):
                N -= 1
                print("Running N=", N)
                p = Segment(N, self.Waves, self.Targets, self.SampleLength)
>>>>>>> cbc5dddd
                procs.append(p)
                p.start()
                n += 1
                if n == N:
                    break

            for i in range(len(procs)):
                p = procs.pop()
                p.join()
                j = (i + n)*DATA_MAX
                if n == N:
                    dset[j:] = p.Buffer
                else:
                    dset[j:j + DATA_MAX] = p.Buffer
                del p
            if N == 0:
                break

        ## Wrapping things Up ##
        self.Latest = True  # Will be up to date after
        self.Filed = True
        F.close()

    def get_magnitudes(self):
        """ Returns an array of magnitudes,
            each associated with a particular trap.

        """
        return [w.Magnitude for w in self.Waves]

    def set_magnitudes(self, mags):
        """ Sets the magnitude of all traps.
            INPUTS:
                mags - List of new magnitudes, in order of Trap Number (Ascending Frequency).
        """
        for w, mag in zip(self.Waves, mags):
            assert 0 <= mag <= 1, ("Invalid magnitude: %d, must be within interval [0,1]" % mag)
            w.Magnitude = mag
        self.Latest = False

    def get_phases(self):
        return [w.Phase for w in self.Waves]

    def set_phases(self, phases):
        """ Sets the magnitude of all traps.
            INPUTS:
                mags - List of new phases, in order of Trap Number (Ascending Frequency).
        """
        for w, phase in zip(self.Waves, phases):
            w.Phase = phase
        self.Latest = False

    def plot(self):
        """ Plots the Segment. Computes first if necessary.

        """
        pass

    def randomize(self):
        """ Randomizes each phase.

        """
        for w in self.Waves:
            w.Phase = 2*pi*random.random()
        self.Latest = False

    def __str__(self):
        s = "Segment with Resolution: " + str(SAMP_FREQ / self.SampleLength) + "\n"
        s += "Contains Waves: \n"
        for w in self.Waves:
            s += "---" + str(w.Frequency) + "Hz - Magnitude: " \
                + str(w.Magnitude) + " - Phase: " + str(w.Phase) + "\n"
        return s


######### SegmentFromFile Class #########
class WaveformFromFile(Waveform):
    """ This class just provides a clean way to construct Segment objects
        from saved files.
        It shares all of the same characteristics as a Segment.
    """
    def __init__(self, filename):
        with h5py.File(filename, 'r') as f:
            freqs = f.get('frequencies')[()]
            targs = f.get('targets')[()]
            sampL = f['data'].shape[0]
            super().__init__(freqs, sample_length=sampL, filename=filename, targets=targs)
            self.Latest = True
            self.Filed = True
            self.set_phases(f['phases'])
            self.set_magnitudes(f['magnitudes'])<|MERGE_RESOLUTION|>--- conflicted
+++ resolved
@@ -14,11 +14,7 @@
 CPU_MAX = mp.cpu_count()
 
 ### Parameter ###
-<<<<<<< HEAD
 DATA_MAX = int(16E5)  # Maximum number of samples to hold in array at once
-=======
-DATA_MAX = int(16E4)  # Maximum number of samples to hold in array at once
->>>>>>> cbc5dddd
 SAMP_FREQ = 1000E6
 
 ######### Wave Class #########
@@ -100,11 +96,8 @@
                 temp_buffer[i] += mag*sin(2*pi*n*(fn + dfn) + phi)
 
         ## Normalize the Buffer ##
-<<<<<<< HEAD
         for i in range(len(self.Buffer)):
-=======
-        for i in range(DATA_MAX):
->>>>>>> cbc5dddd
+
             self.Buffer[i] = c_uint16(int(SAMP_VAL_MAX * (temp_buffer[i] / normalization))).value
 
 
@@ -194,7 +187,6 @@
 
         ## Setup Parallel Processing ##
         procs = []
-<<<<<<< HEAD
         N = int(self.SampleLength//(DATA_MAX + 1)) + 1
         print("N: ", N)
         n = 0
@@ -202,15 +194,6 @@
             for _ in range(CPU_MAX):
                 print("Running N=", n)
                 p = Segment(n, self.Waves, self.Targets, self.SampleLength)
-=======
-        N = int(self.SampleLength//(DATA_MAX+1)) + 1
-        print("N: ", N)
-        while True:
-            for _ in range(CPU_MAX):
-                N -= 1
-                print("Running N=", N)
-                p = Segment(N, self.Waves, self.Targets, self.SampleLength)
->>>>>>> cbc5dddd
                 procs.append(p)
                 p.start()
                 n += 1
