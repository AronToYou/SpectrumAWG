--- conflicted
+++ resolved
@@ -11,7 +11,6 @@
 
 
 class Wave:
-<<<<<<< HEAD
     """ Describes a Sin wave.
 
     Attributes
@@ -23,26 +22,7 @@
     Phase : float
         The initial phase, in [0, 2*pi], that the Wave begins with at the comprising parent Waveform's start.
     """
-    def __init__(self, freq, mag=1, phase=0):
-=======
-    """ Describes a Sin wave. """
     def __init__(self, freq, mag=1.0, phase=0.0):
-        """
-            Constructor.
-
-            Parameters
-            ----------
-            freq : int
-                Frequency of the wave.
-
-            mag : float, optional
-                Magnitude within [0,1]
-
-            phase : float, optional
-                Initial phase of oscillation.
-
-        """
->>>>>>> 2486bcb0
         ## Validate ##
         assert freq > 0, ("Invalid Frequency: %d, must be positive" % freq)
         assert 0 <= mag <= 1, ("Invalid magnitude: %d, must be within interval [0,1]" % mag)
